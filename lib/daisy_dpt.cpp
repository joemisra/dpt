#include "daisy_dpt.h"

#include "dev/DAC7554.h"

#include "util/hal_map.h"
#include "sys/system.h"
#include "per/gpio.h"
#include "per/tim.h"

#include <vector>

#define DSY_MIN(in, mn) (in < mn ? in : mn)
#define DSY_MAX(in, mx) (in > mx ? in : mx)
#define DSY_CLAMP(in, mn, mx) (DSY_MIN(DSY_MAX(in, mn), mx))

//#define EXTERNAL_SDRAM_SECTION __attribute__((section(".sdram_bss")))
//uint8_t EXTERNAL_SDRAM_SECTION buff[1024];

namespace daisy
{
namespace dpt
{
    /** Const definitions */
    static constexpr dsy_gpio_pin DUMMYPIN        = {DSY_GPIOX, 0};
    static constexpr dsy_gpio_pin PIN_ADC_CTRL_1  = {DSY_GPIOA, 3};
    static constexpr dsy_gpio_pin PIN_ADC_CTRL_2  = {DSY_GPIOA, 6};
    static constexpr dsy_gpio_pin PIN_ADC_CTRL_3  = {DSY_GPIOA, 2};
    static constexpr dsy_gpio_pin PIN_ADC_CTRL_4  = {DSY_GPIOA, 7};
    static constexpr dsy_gpio_pin PIN_ADC_CTRL_5  = {DSY_GPIOB, 1};
    static constexpr dsy_gpio_pin PIN_ADC_CTRL_6  = {DSY_GPIOC, 4};
    static constexpr dsy_gpio_pin PIN_ADC_CTRL_7  = {DSY_GPIOC, 0};
    static constexpr dsy_gpio_pin PIN_ADC_CTRL_8  = {DSY_GPIOC, 1};
    static constexpr dsy_gpio_pin PIN_ADC_CTRL_9  = {DSY_GPIOA, 1};
    static constexpr dsy_gpio_pin PIN_ADC_CTRL_10 = {DSY_GPIOA, 0};
    static constexpr dsy_gpio_pin PIN_ADC_CTRL_11 = {DSY_GPIOC, 3};
    static constexpr dsy_gpio_pin PIN_ADC_CTRL_12 = {DSY_GPIOC, 2};
    static constexpr dsy_gpio_pin PIN_USER_LED    = {DSY_GPIOC, 7};

    const dsy_gpio_pin kPinMap[4][10] = {
        /** Header Bank A */
        {
            DUMMYPIN,        /**< A1  - -12V Power Input */
            {DSY_GPIOA, 1},  /**< A2  - UART1 Rx */
            {DSY_GPIOA, 0},  /**< A3  - UART1 Tx */
            DUMMYPIN,        /**< A4  - GND */
            DUMMYPIN,        /**< A5  - +12V Power Input */
            DUMMYPIN,        /**< A6  - +5V Power Output */
            DUMMYPIN,        /**< A7  - GND */
            {DSY_GPIOB, 14}, /**< A8  - USB DM */
            {DSY_GPIOB, 15}, /**< A9  - USB DP */
            DUMMYPIN,        /**< A10 - +3V3 Power Output */
        },
        /** Header Bank B */
        {
            DUMMYPIN,        /**< B1  - Audio Out Right */
            DUMMYPIN,        /**< B2  - Audio Out Left*/
            DUMMYPIN,        /**< B3  - Audio In Right */
            DUMMYPIN,        /**< B4  - Audio In Left */
            {DSY_GPIOC, 13}, /**< B5  - GATE OUT 1 */
            {DSY_GPIOC, 14}, /**< B6  - GATE OUT 2 */
            {DSY_GPIOB, 8},  /**< B7  - I2C1 SCL */
            {DSY_GPIOB, 9},  /**< B8  - I2C1 SDA */
            {DSY_GPIOG, 14}, /**< B9  - GATE IN 2 */
            {DSY_GPIOG, 13}, /**< B10 - GATE IN 1 */
        },
        /** Header Bank C */
        {
            {DSY_GPIOA, 5}, /**< C1  - CV Out 2 */
            PIN_ADC_CTRL_4, /**< C2  - CV In 4 */
            PIN_ADC_CTRL_3, /**< C3  - CV In 3 */
            PIN_ADC_CTRL_2, /**< C4  - CV In 2 */
            PIN_ADC_CTRL_1, /**< C5  - CV In 1 */
            PIN_ADC_CTRL_5, /**< C6  - CV In 5 */
            PIN_ADC_CTRL_6, /**< C7  - CV In 6 */
            PIN_ADC_CTRL_7, /**< C8  - CV In 7 */
            PIN_ADC_CTRL_8, /**< C9  - CV In 8 */
            {DSY_GPIOA, 4}, /**< C10 - CV Out 1 */
        },
        /** Header Bank D */
        {
            {DSY_GPIOB, 4},  /**< D1  - SPI2 CS */
            {DSY_GPIOC, 11}, /**< D2  - SDMMC D3 */
            {DSY_GPIOC, 10}, /**< D3  - SDMMC D2*/
            {DSY_GPIOC, 9},  /**< D4  - SDMMC D1*/
            {DSY_GPIOC, 8},  /**< D5  - SDMMC D0 */
            {DSY_GPIOC, 12}, /**< D6  - SDMMC CK */
            {DSY_GPIOD, 2},  /**< D7  - SDMMC CMD */
            {DSY_GPIOC, 2},  /**< D8  - SPI2 MISO */
            {DSY_GPIOC, 3},  /**< D9  - SPI2 MOSI */
            {DSY_GPIOD, 3},  /**< D10 - SPI2 SCK  */
        },
    };

    const dsy_gpio_pin DPT::A1  = kPinMap[0][0];
    const dsy_gpio_pin DPT::A2  = kPinMap[0][1];
    const dsy_gpio_pin DPT::A3  = kPinMap[0][2];
    const dsy_gpio_pin DPT::A4  = kPinMap[0][3];
    const dsy_gpio_pin DPT::A5  = kPinMap[0][4];
    const dsy_gpio_pin DPT::A6  = kPinMap[0][5];
    const dsy_gpio_pin DPT::A7  = kPinMap[0][6];
    const dsy_gpio_pin DPT::A8  = kPinMap[0][7];
    const dsy_gpio_pin DPT::A9  = kPinMap[0][8];
    const dsy_gpio_pin DPT::A10 = kPinMap[0][9];
    const dsy_gpio_pin DPT::B1  = kPinMap[1][0];
    const dsy_gpio_pin DPT::B2  = kPinMap[1][1];
    const dsy_gpio_pin DPT::B3  = kPinMap[1][2];
    const dsy_gpio_pin DPT::B4  = kPinMap[1][3];
    const dsy_gpio_pin DPT::B5  = kPinMap[1][4];
    const dsy_gpio_pin DPT::B6  = kPinMap[1][5];
    const dsy_gpio_pin DPT::B7  = kPinMap[1][6];
    const dsy_gpio_pin DPT::B8  = kPinMap[1][7];
    const dsy_gpio_pin DPT::B9  = kPinMap[1][8];
    const dsy_gpio_pin DPT::B10 = kPinMap[1][9];
    const dsy_gpio_pin DPT::C1  = kPinMap[2][0];
    const dsy_gpio_pin DPT::C2  = kPinMap[2][1];
    const dsy_gpio_pin DPT::C3  = kPinMap[2][2];
    const dsy_gpio_pin DPT::C4  = kPinMap[2][3];
    const dsy_gpio_pin DPT::C5  = kPinMap[2][4];
    const dsy_gpio_pin DPT::C6  = kPinMap[2][5];
    const dsy_gpio_pin DPT::C7  = kPinMap[2][6];
    const dsy_gpio_pin DPT::C8  = kPinMap[2][7];
    const dsy_gpio_pin DPT::C9  = kPinMap[2][8];
    const dsy_gpio_pin DPT::C10 = kPinMap[2][9];
    const dsy_gpio_pin DPT::D1  = kPinMap[3][0];
    const dsy_gpio_pin DPT::D2  = kPinMap[3][1];
    const dsy_gpio_pin DPT::D3  = kPinMap[3][2];
    const dsy_gpio_pin DPT::D4  = kPinMap[3][3];
    const dsy_gpio_pin DPT::D5  = kPinMap[3][4];
    const dsy_gpio_pin DPT::D6  = kPinMap[3][5];
    const dsy_gpio_pin DPT::D7  = kPinMap[3][6];
    const dsy_gpio_pin DPT::D8  = kPinMap[3][7];
    const dsy_gpio_pin DPT::D9  = kPinMap[3][8];
    const dsy_gpio_pin DPT::D10 = kPinMap[3][9];

    /** outside of class static buffer(s) for DMA access */
    uint16_t DMA_BUFFER_MEM_SECTION dsy_patch_sm_dac_buffer[2][48];

    class DPT::Impl
    {
      public:
        Impl()
        {
            dac_running_            = false;
            dac_buffer_size_        = 48;
            dac_output_[0]          = 0;
            dac_output_[1]          = 0;
            internal_dac_buffer_[0] = dsy_patch_sm_dac_buffer[0];
            internal_dac_buffer_[1] = dsy_patch_sm_dac_buffer[1];
        }

        void InitDac();

        void StartDac(DacHandle::DacCallback callback);

        void StopDac();

        static void InternalDacCallback(uint16_t **output, size_t size);

        /** Based on a 0-5V output with a 0-4095 12-bit DAC */
        static inline uint16_t VoltageToCode(float input)
        {
            float pre = (input + 5.0f) * 273.f;
            if(pre > 4095.f)
                pre = 4095.f;
            else if(pre < 0.f)
                pre = 0.f;
            return (uint16_t)pre;
        }

        inline void WriteCvOut(int channel, float voltage, bool raw)
        {
            if(channel == 0 || channel == 1)
                dac_output_[0] = raw ? (uint16_t) voltage : VoltageToCode(voltage);
            if(channel == 0 || channel == 2)
                dac_output_[1] = raw ? (uint16_t) voltage : VoltageToCode(voltage);
        }

        size_t    dac_buffer_size_;
        uint16_t *internal_dac_buffer_[2];
        uint16_t  dac_output_[2];
        DacHandle dac_;

      private:
        bool dac_running_;
    };

    /** Static Local Object */
    static DPT::Impl patch_sm_hw;

    /** Impl function definintions */

    void DPT::Impl::InitDac()
    {
        DacHandle::Config dac_config;
        dac_config.mode     = DacHandle::Mode::DMA;
        dac_config.bitdepth = DacHandle::BitDepth::
            BITS_12; /**< Sets the output value to 0-4095 */
        dac_config.chn               = DacHandle::Channel::BOTH;
        dac_config.buff_state        = DacHandle::BufferState::ENABLED;
        dac_config.target_samplerate = 48000;
        dac_.Init(dac_config);
    }

    void DPT::Impl::StartDac(DacHandle::DacCallback callback)
    {
        if(dac_running_)
            dac_.Stop();
        dac_.Start(internal_dac_buffer_[0],
                   internal_dac_buffer_[1],
                   dac_buffer_size_,
                   callback == nullptr ? InternalDacCallback : callback);
        dac_running_ = true;
    }

    void DPT::Impl::StopDac()
    {
        dac_.Stop();
        dac_running_ = false;
    }


    void DPT::Impl::InternalDacCallback(uint16_t **output, size_t size)
    {
        /** We could add some smoothing, interp, or something to make this a bit less waste-y */
        // std::fill(&output[0][0], &output[0][size], patch_sm_hw.dac_output_[0]);
        // std::fill(&output[1][1], &output[1][size], patch_sm_hw.dac_output_[1]);
        for(size_t i = 0; i < size; i++)
        {
            output[0][i] = patch_sm_hw.dac_output_[0];
            output[1][i] = patch_sm_hw.dac_output_[1];
        }
    }

/** Actual DPT implementation 
 *  With the pimpl model in place, we can/should probably
 *  move the rest of the implementation to the Impl class
 */

    void DPT::Init()
    {
        /** Assign pimpl pointer */
        pimpl_ = &patch_sm_hw;
        /** Initialize the MCU and clock tree */
        System::Config syscfg;
        syscfg.Boost();

        auto memory = System::GetProgramMemoryRegion();
        if(memory != System::MemoryRegion::INTERNAL_FLASH)
            syscfg.skip_clocks = true;

        system.Init(syscfg);
        /** Memories */
        if(memory == System::MemoryRegion::INTERNAL_FLASH)
        {
            /** FMC SDRAM */
            sdram.Init();
        }
        if(memory != System::MemoryRegion::QSPI)
        {
            /** QUADSPI FLASH */
            QSPIHandle::Config qspi_config;
            qspi_config.device = QSPIHandle::Config::Device::IS25LP064A;
            qspi_config.mode   = QSPIHandle::Config::Mode::MEMORY_MAPPED;
            qspi_config.pin_config.io0 = {DSY_GPIOF, 8};
            qspi_config.pin_config.io1 = {DSY_GPIOF, 9};
            qspi_config.pin_config.io2 = {DSY_GPIOF, 7};
            qspi_config.pin_config.io3 = {DSY_GPIOF, 6};
            qspi_config.pin_config.clk = {DSY_GPIOF, 10};
            qspi_config.pin_config.ncs = {DSY_GPIOG, 6};
            qspi.Init(qspi_config);
        }
        /** Audio */
        // Audio Init
        SaiHandle::Config sai_config;
        sai_config.periph          = SaiHandle::Config::Peripheral::SAI_1;
        sai_config.sr              = SaiHandle::Config::SampleRate::SAI_48KHZ;
        sai_config.bit_depth       = SaiHandle::Config::BitDepth::SAI_24BIT;
        sai_config.a_sync          = SaiHandle::Config::Sync::MASTER;
        sai_config.b_sync          = SaiHandle::Config::Sync::SLAVE;
        sai_config.a_dir           = SaiHandle::Config::Direction::RECEIVE;
        sai_config.b_dir           = SaiHandle::Config::Direction::TRANSMIT;
        sai_config.pin_config.fs   = {DSY_GPIOE, 4};
        sai_config.pin_config.mclk = {DSY_GPIOE, 2};
        sai_config.pin_config.sck  = {DSY_GPIOE, 5};
        sai_config.pin_config.sa   = {DSY_GPIOE, 6};
        sai_config.pin_config.sb   = {DSY_GPIOE, 3};
        SaiHandle sai_1_handle;
        sai_1_handle.Init(sai_config);
        I2CHandle::Config i2c_cfg;
        i2c_cfg.periph         = I2CHandle::Config::Peripheral::I2C_2;
        i2c_cfg.mode           = I2CHandle::Config::Mode::I2C_MASTER;
        i2c_cfg.speed          = I2CHandle::Config::Speed::I2C_400KHZ;
        i2c_cfg.pin_config.scl = {DSY_GPIOB, 10};
        i2c_cfg.pin_config.sda = {DSY_GPIOB, 11};
        I2CHandle i2c2;
        i2c2.Init(i2c_cfg);
        codec.Init(i2c2);

        AudioHandle::Config audio_config;
        audio_config.blocksize  = 48;
        audio_config.samplerate = SaiHandle::Config::SampleRate::SAI_48KHZ;
        audio_config.postgain   = 1.f;
        audio.Init(audio_config, sai_1_handle);
        callback_rate_ = AudioSampleRate() / AudioBlockSize();

        /** ADC Init */
        AdcChannelConfig adc_config[ADC_LAST];
        /** Order of pins to match enum expectations */
        dsy_gpio_pin adc_pins[] = {
            PIN_ADC_CTRL_1,
            PIN_ADC_CTRL_2,
            PIN_ADC_CTRL_3,
            PIN_ADC_CTRL_4,
            PIN_ADC_CTRL_8,
            PIN_ADC_CTRL_7,
            PIN_ADC_CTRL_5,
            PIN_ADC_CTRL_6,
            PIN_ADC_CTRL_9,
            PIN_ADC_CTRL_10,
            PIN_ADC_CTRL_11,
            PIN_ADC_CTRL_12,
        };

        for(int i = 0; i < ADC_LAST; i++)
        {
            adc_config[i].InitSingle(adc_pins[i]);
        }
        adc.Init(adc_config, ADC_LAST);
        /** Control Init */
        for(size_t i = 0; i < ADC_LAST; i++)
        {
            if(i < ADC_9)
                controls[i].InitBipolarCv(adc.GetPtr(i), callback_rate_);
            else
                controls[i].Init(adc.GetPtr(i), callback_rate_);
        }

        /** Fixed-function Digital I/O */
        user_led.mode = DSY_GPIO_MODE_OUTPUT_PP;
        user_led.pull = DSY_GPIO_NOPULL;
        user_led.pin  = PIN_USER_LED;
        dsy_gpio_init(&user_led);
        //gate_in_1.Init((dsy_gpio_pin *)&DPT::B10);
        gate_in_1.Init((dsy_gpio_pin *)&B10);
        gate_in_2.Init((dsy_gpio_pin *)&B9);

        gate_out_1.mode = DSY_GPIO_MODE_OUTPUT_PP;
        gate_out_1.pull = DSY_GPIO_NOPULL;
        gate_out_1.pin  = B6;
        dsy_gpio_init(&gate_out_1);

        gate_out_2.mode = DSY_GPIO_MODE_OUTPUT_PP;
        gate_out_2.pull = DSY_GPIO_NOPULL;
        gate_out_2.pin  = B5;
        dsy_gpio_init(&gate_out_2);

        // These two GPIO pins will conflict w/ MIDI

        // Init MIDI i/o
        if(ENABLE_MIDI) {
            InitMidi();
        }
        else if(ENABLE_E4) {
        clicker1.mode = DSY_GPIO_MODE_OUTPUT_PP;
        clicker1.pull = DSY_GPIO_NOPULL;
        clicker1.pin = A8;
        dsy_gpio_init(&clicker1);

        clicker2.mode = DSY_GPIO_MODE_OUTPUT_PP;
        clicker2.pull = DSY_GPIO_NOPULL;
        clicker2.pin = A9;
        dsy_gpio_init(&clicker2);
        }

        pimpl_->InitDac();

        //dac_exp.Init();

<<<<<<< HEAD
        /** Init MIDI i/o */
        InitMidi();

=======
>>>>>>> 6898337e
        /** DAC init */

        /** Start any background stuff */
        StartAdc();
        StartDac();

        /** Init Timer */
    }

    void DPT::InitTimer(daisy::TimerHandle::PeriodElapsedCallback cb, void *data) {
        daisy::TimerHandle tim5_;
        daisy::TimerHandle::Config timcfg;
        uint32_t target_freq;
        target_freq = 48000; //this->AudioSampleRate() 32000;
        timcfg.periph = daisy::TimerHandle::Config::Peripheral::TIM_5;
        timcfg.dir = daisy::TimerHandle::Config::CounterDir::UP;
        auto tim_base_freq = daisy::System::GetPClk2Freq();
        auto tim_target_freq = target_freq;
        auto tim_period = tim_base_freq / tim_target_freq;
        timcfg.period = tim_period;
        timcfg.enable_irq = true;
        tim5_.Init(timcfg);
        HAL_NVIC_SetPriority(TIM5_IRQn, 0x0, 0x0);
        tim5_.SetCallback(cb, data);

        tim5_.Start();

        //TIM5->PSC = 1;
        //TIM5->DIER = TIM_DIER_UIE;
        //tim5.Instance = ((TIM_TypeDef *)TIM5_BASE);
        //tim5.Init.CounterMode = TIM_COUNTERMODE_UP;
        //tim5.Init.ClockDivision = TIM_CLOCKDIVISION_DIV1;
        //tim5.Init.Prescaler = 1;

        //HAL_TIM_Base_Init(&tim5);
    }

    void DPT::InitMidi() {
        /*
        MidiUsbHandler::Config usb_midi_config;
        usb_midi_config.transport_config.periph = MidiUsbTransport::Config::Periph::INTERNAL;

        MidiUsbHandler::Config midi_cfg;
        midi_cfg.transport_config.periph = MidiUsbTransport::Config::INTERNAL;
        usb_midi.Init(midi_cfg);
        */

        MidiUartHandler::Config midi_config;
        midi_config.transport_config.rx = DPT::A9;
        midi_config.transport_config.tx = DPT::A8;
        midi.Init(midi_config);
    }

    void DPT::StartAudio(AudioHandle::AudioCallback cb)
    {
        audio.Start(cb);
    }

    void DPT::StartAudio(AudioHandle::InterleavingAudioCallback cb)
    {
        audio.Start(cb);
    }

    void DPT::ChangeAudioCallback(AudioHandle::AudioCallback cb)
    {
        audio.ChangeCallback(cb);
    }

    void
    DPT::ChangeAudioCallback(AudioHandle::InterleavingAudioCallback cb)
    {
        audio.ChangeCallback(cb);
    }

    void DPT::StopAudio() { audio.Stop(); }

    void DPT::SetAudioBlockSize(size_t size)
    {
        audio.SetBlockSize(size);
        callback_rate_ = AudioSampleRate() / AudioBlockSize();
    }

    void DPT::SetAudioSampleRate(float sr)
    {
        SaiHandle::Config::SampleRate sai_sr;
        switch(int(sr))
        {
            case 8000: sai_sr = SaiHandle::Config::SampleRate::SAI_8KHZ; break;
            case 16000:
                sai_sr = SaiHandle::Config::SampleRate::SAI_16KHZ;
                break;
            case 32000:
                sai_sr = SaiHandle::Config::SampleRate::SAI_32KHZ;
                break;
            case 48000:
                sai_sr = SaiHandle::Config::SampleRate::SAI_48KHZ;
                break;
            case 96000:
                sai_sr = SaiHandle::Config::SampleRate::SAI_96KHZ;
                break;
            default: sai_sr = SaiHandle::Config::SampleRate::SAI_48KHZ; break;
        }
        audio.SetSampleRate(sai_sr);
        callback_rate_ = AudioSampleRate() / AudioBlockSize();
    }

    void
    DPT::SetAudioSampleRate(SaiHandle::Config::SampleRate sample_rate)
    {
        audio.SetSampleRate(sample_rate);
        callback_rate_ = AudioSampleRate() / AudioBlockSize();
    }

    size_t DPT::AudioBlockSize()
    {
        return audio.GetConfig().blocksize;
    }

    float DPT::AudioSampleRate() { return audio.GetSampleRate(); }

    float DPT::AudioCallbackRate() { return callback_rate_; }

    void DPT::StartAdc() { adc.Start(); }

    void DPT::StopAdc() { adc.Stop(); }

    void DPT::ProcessAnalogControls()
    {
        for(int i = 0; i < ADC_LAST; i++)
        {
            controls[i].Process();
        }
    }

    void DPT::ProcessDigitalControls() {}

    float DPT::GetAdcValue(int idx) { return controls[idx].Value(); }

    dsy_gpio_pin DPT::GetPin(const PinBank bank, const int idx)
    {
        if(idx <= 0 || idx > 10)
            return DUMMYPIN;
        else
            return kPinMap[static_cast<int>(bank)][idx - 1];
    }

    void DPT::StartDac(DacHandle::DacCallback callback)
    {
        pimpl_->StartDac(callback);
    }

    void DPT::StopDac() { pimpl_->StopDac(); }

    void DPT::WriteCvOut(const int channel, float voltage, bool raw)
    {
        pimpl_->WriteCvOut(channel, voltage, raw);
    }

    // Scale -7v to 7v
    uint16_t DPT::VoltageToCodeExp(float input)
    {
        // Outputs are inverted, so have to flip the literal voltage
        float pre = abs(((input + 7.f) / 14.f * 4095.f) - 4095.f);

        if(pre > 4095.f)
            pre = 4095.f;
        else if(pre < 0.f)
            pre = 0.f;

        return (uint16_t)pre;
    }

    void DPT::WriteCvOutExp(float a, float b, float c, float d, bool raw)
    {
        uint16_t gogo[4];

        // Outputs are inverted, so have to flip the inputs 
        gogo[0] = abs(raw ? (uint16_t) a - 4095 : VoltageToCodeExp(a));
        gogo[1] = abs(raw ? (uint16_t) b - 4095 : VoltageToCodeExp(b));
        gogo[2] = abs(raw ? (uint16_t) c - 4095 : VoltageToCodeExp(c));
        gogo[3] = abs(raw ? (uint16_t) d - 4095 : VoltageToCodeExp(d));

        dac_exp.Write(gogo);
        dac_exp.WriteDac7554();
    }

    void DPT::SetLed(bool state) { dsy_gpio_write(&user_led, state); }

    bool DPT::ValidateSDRAM()
    {
        uint32_t *sdramptr      = (uint32_t *)0xc0000000;
        uint32_t  size_in_words = 16777216;
        uint32_t  testval       = 0xdeadbeef;
        uint32_t  num_failed    = 0;
        /** Write test val */
        for(uint32_t i = 0; i < size_in_words; i++)
        {
            uint32_t *word = sdramptr + i;
            *word          = testval;
        }
        /** Compare written */
        for(uint32_t i = 0; i < size_in_words; i++)
        {
            uint32_t *word = sdramptr + i;
            if(*word != testval)
                num_failed++;
        }
        /** Write Zeroes */
        for(uint32_t i = 0; i < size_in_words; i++)
        {
            uint32_t *word = sdramptr + i;
            *word          = 0x00000000;
        }
        /** Compare Cleared */
        for(uint32_t i = 0; i < size_in_words; i++)
        {
            uint32_t *word = sdramptr + i;
            if(*word != 0)
                num_failed++;
        }
        return num_failed == 0;
    }

    bool DPT::ValidateQSPI(bool quick)
    {
        uint32_t start;
        uint32_t size;
        if(quick)
        {
            start = 0x400000;
            size  = 0x4000;
        }
        else
        {
            start = 0;
            size  = 0x800000;
        }
        // Erase the section to be tested
        qspi.Erase(start, start + size);
        // Create some test data
        std::vector<uint8_t> test;
        test.resize(size);
        uint8_t *testmem = test.data();
        for(size_t i = 0; i < size; i++)
            testmem[i] = (uint8_t)(i & 0xff);
        // Write the test data to the device
        qspi.Write(start, size, testmem);
        // Read it all back and count any/all errors
        // I supppose any byte where ((data & 0xff) == data)
        // would be able to false-pass..
        size_t fail_cnt = 0;
        for(size_t i = 0; i < size; i++)
            if(testmem[i] != (uint8_t)(i & 0xff))
                fail_cnt++;
        return fail_cnt == 0;
    }

} // namespace dpt
} // namespace daisy<|MERGE_RESOLUTION|>--- conflicted
+++ resolved
@@ -374,14 +374,11 @@
 
         pimpl_->InitDac();
 
-        //dac_exp.Init();
-
-<<<<<<< HEAD
+        dac_exp.Init();
+
         /** Init MIDI i/o */
         InitMidi();
 
-=======
->>>>>>> 6898337e
         /** DAC init */
 
         /** Start any background stuff */
